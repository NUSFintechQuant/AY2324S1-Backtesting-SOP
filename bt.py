from abc import ABCMeta, abstractmethod
from typing import Callable, Dict, List, Optional, Sequence, Tuple, Type, Union
from _plotting import plot
from _stats import compute_stats
from _util import _as_str, _Indicator, _Data, try_
from numbers import Number
from functools import lru_cache, partial
from itertools import chain, compress, product, repeat
from math import copysign
from numpy.random import default_rng
from bokeh.layouts import column
from bokeh.io import output_file, save
import random

import re
import multiprocessing as mp
import datetime
import matplotlib.pyplot as plt
import matplotlib.dates as mdates
import os
import sys
import warnings
import numpy as np
import pandas as pd
# import utils.py
# from _genetic_algorithm import GeneticAlgorithm

try:
    from tqdm.auto import tqdm as _tqdm
    _tqdm = partial(_tqdm, leave=False)
except ImportError:
    def _tqdm(seq, **_):
        return seq
    
__pdoc__ = {
    'Strategy.__init__': False,
    'Order.__init__': False,
    'Position.__init__': False,
    'Trade.__init__': False,
}


class Strategy(metaclass=ABCMeta):
    """
    A trading strategy base class. Extend this class and
    override methods
    `backtesting.backtesting.Strategy.init` and
    `backtesting.backtesting.Strategy.next` to define
    your own strategy.
    """
    def __init__(self, broker, data, params):
        self._indicators = []
        self._broker: _Broker = broker
        self._data: _Data = data
        self._params = self._check_params(params)

    def __repr__(self):
        return '<Strategy ' + str(self) + '>'

    def __str__(self):
        params = ','.join(f'{i[0]}={i[1]}' for i in zip(self._params.keys(),
                                                        map(_as_str, self._params.values())))
        if params:
            params = '(' + params + ')'
        return f'{self.__class__.__name__}{params}'

    def _check_params(self, params):
        for k, v in params.items():
            if not hasattr(self, k):
                raise AttributeError(
                    f"Strategy '{self.__class__.__name__}' is missing parameter '{k}'."
                    "Strategy class should define parameters as class variables before they "
                    "can be optimized or run with.")
            setattr(self, k, v)
        return params

    def I(self,  # noqa: E743
          func: Callable, *args,
          name=None, plot=True, overlay=None, color=None, scatter=False,
          **kwargs) -> np.ndarray:
        """
        Declare an indicator. An indicator is just an array of values,
        but one that is revealed gradually in
        `backtesting.backtesting.Strategy.next` much like
        `backtesting.backtesting.Strategy.data` is.
        Returns `np.ndarray` of indicator values.

        `func` is a function that returns the indicator array(s) of
        same length as `backtesting.backtesting.Strategy.data`.

        In the plot legend, the indicator is labeled with
        function name, unless `name` overrides it.

        If `plot` is `True`, the indicator is plotted on the resulting
        `backtesting.backtesting.Backtest.plot`.

        If `overlay` is `True`, the indicator is plotted overlaying the
        price candlestick chart (suitable e.g. for moving averages).
        If `False`, the indicator is plotted standalone below the
        candlestick chart. By default, a heuristic is used which decides
        correctly most of the time.

        `color` can be string hex RGB triplet or X11 color name.
        By default, the next available color is assigned.

        If `scatter` is `True`, the plotted indicator marker will be a
        circle instead of a connected line segment (default).

        Additional `*args` and `**kwargs` are passed to `func` and can
        be used for parameters.

        For example, using simple moving average function from TA-Lib:

            def init():
                self.sma = self.I(ta.SMA, self.data.Close, self.n_sma)
        """
        if name is None:
            params = ','.join(filter(None, map(_as_str, chain(args, kwargs.values()))))
            func_name = _as_str(func)
            name = (f'{func_name}({params})' if params else f'{func_name}')
        else:
            name = name.format(*map(_as_str, args),
                               **dict(zip(kwargs.keys(), map(_as_str, kwargs.values()))))

        try:
            value = func(*args, **kwargs)
        except Exception as e:
            raise RuntimeError(f'Indicator "{name}" error') from e

        if isinstance(value, pd.DataFrame):
            value = value.values.T

        if value is not None:
            value = try_(lambda: np.asarray(value, order='C'), None)
        is_arraylike = bool(value is not None and value.shape)

        # Optionally flip the array if the user returned e.g. `df.values`
        if is_arraylike and np.argmax(value.shape) == 0:
            value = value.T

        if not is_arraylike or not 1 <= value.ndim <= 2 or value.shape[-1] != len(self._data.Close):
            raise ValueError(
                'Indicators must return (optionally a tuple of) numpy.arrays of same '
                f'length as `data` (data shape: {self._data.Close.shape}; indicator "{name}" '
                f'shape: {getattr(value, "shape" , "")}, returned value: {value})')

        if plot and overlay is None and np.issubdtype(value.dtype, np.number):
            x = value / self._data.Close
            # By default, overlay if strong majority of indicator values
            # is within 30% of Close
            with np.errstate(invalid='ignore'):
                overlay = ((x < 1.4) & (x > .6)).mean() > .6

        value = _Indicator(value, name=name, plot=plot, overlay=overlay,
                           color=color, scatter=scatter,
                           # _Indicator.s Series accessor uses this:
                           index=self.data.index)
        self._indicators.append(value)
        return value

    @abstractmethod
    def init(self):
        """
        Initialize the strategy.
        Override this method.
        Declare indicators (with `backtesting.backtesting.Strategy.I`).
        Precompute what needs to be precomputed or can be precomputed
        in a vectorized fashion before the strategy starts.

        If you extend composable strategies from `backtesting.lib`,
        make sure to call:

            super().init()
        """

    @abstractmethod
    def next(self):
        """
        Main strategy runtime method, called as each new
        `backtesting.backtesting.Strategy.data`
        instance (row; full candlestick bar) becomes available.
        This is the main method where strategy decisions
        upon data precomputed in `backtesting.backtesting.Strategy.init`
        take place.

        If you extend composable strategies from `backtesting.lib`,
        make sure to call:

            super().next()
        """

    class __FULL_EQUITY(float):  # noqa: N801
        def __repr__(self): return '.9999'
    _FULL_EQUITY = __FULL_EQUITY(1 - sys.float_info.epsilon)

    def buy(self, *,
            size: float = _FULL_EQUITY,
            limit: Optional[float] = None,
            stop: Optional[float] = None,
            sl: Optional[float] = None,
            tp: Optional[float] = None,
            tag: object = None):
        """
        Place a new long order. For explanation of parameters, see `Order` and its properties.

        See `Position.close()` and `Trade.close()` for closing existing positions.

        See also `Strategy.sell()`.
        """
        assert 0 < size < 1 or round(size) == size, \
            "size must be a positive fraction of equity, or a positive whole number of units"
        return self._broker.new_order(size, limit, stop, sl, tp, tag)

    def sell(self, *,
             size: float = _FULL_EQUITY,
             limit: Optional[float] = None,
             stop: Optional[float] = None,
             sl: Optional[float] = None,
             tp: Optional[float] = None,
             tag: object = None):
        """
        Place a new short order. For explanation of parameters, see `Order` and its properties.

        See also `Strategy.buy()`.

        .. note::
            If you merely want to close an existing long position,
            use `Position.close()` or `Trade.close()`.
        """
        assert 0 < size < 1 or round(size) == size, \
            "size must be a positive fraction of equity, or a positive whole number of units"
        return self._broker.new_order(-size, limit, stop, sl, tp, tag)

    @property
    def equity(self) -> float:
        """Current account equity (cash plus assets)."""
        return self._broker.equity

    @property
    def data(self) -> _Data:
        """
        Price data, roughly as passed into
        `backtesting.backtesting.Backtest.__init__`,
        but with two significant exceptions:

        * `data` is _not_ a DataFrame, but a custom structure
          that serves customized numpy arrays for reasons of performance
          and convenience. Besides OHLCV columns, `.index` and length,
          it offers `.pip` property, the smallest price unit of change.
        * Within `backtesting.backtesting.Strategy.init`, `data` arrays
          are available in full length, as passed into
          `backtesting.backtesting.Backtest.__init__`
          (for precomputing indicators and such). However, within
          `backtesting.backtesting.Strategy.next`, `data` arrays are
          only as long as the current iteration, simulating gradual
          price point revelation. In each call of
          `backtesting.backtesting.Strategy.next` (iteratively called by
          `backtesting.backtesting.Backtest` internally),
          the last array value (e.g. `data.Close[-1]`)
          is always the _most recent_ value.
        * If you need data arrays (e.g. `data.Close`) to be indexed
          **Pandas series**, you can call their `.s` accessor
          (e.g. `data.Close.s`). If you need the whole of data
          as a **DataFrame**, use `.df` accessor (i.e. `data.df`).
        """
        return self._data

    @property
    def position(self) -> 'Position':
        """Instance of `backtesting.backtesting.Position`."""
        return self._broker.position

    @property
    def orders(self) -> 'Tuple[Order, ...]':
        """List of orders (see `Order`) waiting for execution."""
        return _Orders(self._broker.orders)

    @property
    def trades(self) -> 'Tuple[Trade, ...]':
        """List of active trades (see `Trade`)."""
        return tuple(self._broker.trades)

    @property
    def closed_trades(self) -> 'Tuple[Trade, ...]':
        """List of settled trades (see `Trade`)."""
        return tuple(self._broker.closed_trades)

class _Orders(tuple):
    """
    TODO: remove this class. Only for deprecation.
    """
    def cancel(self):
        """Cancel all non-contingent (i.e. SL/TP) orders."""
        for order in self:
            if not order.is_contingent:
                order.cancel()

    def __getattr__(self, item):
        # TODO: Warn on deprecations from the previous version. Remove in the next.
        removed_attrs = ('entry', 'set_entry', 'is_long', 'is_short',
                         'sl', 'tp', 'set_sl', 'set_tp')
        if item in removed_attrs:
            raise AttributeError(f'Strategy.orders.{"/.".join(removed_attrs)} were removed in'
                                 'Backtesting 0.2.0. '
                                 'Use `Order` API instead. See docs.')
        raise AttributeError(f"'tuple' object has no attribute {item!r}")

class Backtest:
    """
    Backtest a particular (parameterized) strategy
    on particular data.

    Upon initialization, call method
    `backtesting.backtesting.Backtest.run` to run a backtest
    instance, or `backtesting.backtesting.Backtest.optimize` to
    optimize it.
    """
    s_cash = 0
    s_commission = 0
    s_margin = 0
    s_trade_on_close = 1
    s_hedging = 0
    s_exclusive_orders = 0

    def __init__(
        self,
        data: pd.DataFrame,
        strategy: Type[Strategy],
        *,
        cash: float = 10_000,
        commission: float = .0,
        margin: float = 1.,
        trade_on_close=False,
        hedging=False,
        exclusive_orders=False
    ):

        if not (isinstance(strategy, type) and issubclass(strategy, Strategy)):
            raise TypeError('`strategy` must be a Strategy sub-type')
        if not isinstance(data, pd.DataFrame):
            raise TypeError("`data` must be a pandas.DataFrame with columns")
        if not isinstance(commission, Number):
            raise TypeError('`commission` must be a float value, percent of '
                            'entry order price')
        
        self.s_cash = cash
        self.s_commission = commission
        self.s_margin = margin
        self.s_trade_on_close = trade_on_close
        self.s_hedging = hedging
        self.s_exclusive_orders = exclusive_orders

        data = data.copy(deep=False)
        cash_for_walk = cash
        # Convert index to datetime index
        if (not isinstance(data.index, pd.DatetimeIndex) and
            not isinstance(data.index, pd.RangeIndex) and
            # Numeric index with most large numbers
            (data.index.is_numeric() and
             (data.index > pd.Timestamp('1975').timestamp()).mean() > .8)):
            try:
                data.index = pd.to_datetime(data.index, infer_datetime_format=True)
            except ValueError:
                pass

        if 'Volume' not in data:
            data['Volume'] = np.nan

        if len(data) == 0:
            raise ValueError('OHLC `data` is empty')
        if len(data.columns.intersection({'Open', 'High', 'Low', 'Close', 'Volume'})) != 5:
            raise ValueError("`data` must be a pandas.DataFrame with columns "
                             "'Open', 'High', 'Low', 'Close', and (optionally) 'Volume'")
        if data[['Open', 'High', 'Low', 'Close']].isnull().values.any():
            raise ValueError('Some OHLC values are missing (NaN). '
                             'Please strip those lines with `df.dropna()` or '
                             'fill them in with `df.interpolate()` or whatever.')
        if np.any(data['Close'] > cash):
            warnings.warn('Some prices are larger than initial cash value. Note that fractional '
                          'trading is not supported. If you want to trade Bitcoin, '
                          'increase initial cash, or trade μBTC or satoshis instead (GH-134).',
                          stacklevel=2)
        if not data.index.is_monotonic_increasing:
            warnings.warn('Data index is not sorted in ascending order. Sorting.',
                          stacklevel=2)
            data = data.sort_index()
        if not isinstance(data.index, pd.DatetimeIndex):
            warnings.warn('Data index is not datetime. Assuming simple periods, '
                          'but `pd.DateTimeIndex` is advised.',
                          stacklevel=2)

        self._data: pd.DataFrame = data
        self._broker = partial(
            _Broker, cash=cash, commission=commission, margin=margin,
            trade_on_close=trade_on_close, hedging=hedging,
            exclusive_orders=exclusive_orders, index=data.index,
        )
        self._strategy = strategy
        self._results: Optional[pd.Series] = None

    def runAWF(self, iter, strategy_params_limit) -> pd.Series:
        if not strategy_params_limit:
            raise ValueError('Need some strategy parameters to optimize')

        bar = 4 + (iter - 1)

        data = self._data.copy(deep=False)
        total_points = len(data.index)
        iteration_points = int(total_points / bar)
        left_over_points = total_points % bar

        data_split = []
        date_range = []
        iter_data = []
        anchored_test = 0
        for i in range(0, iter):
                start = (iteration_points * 0)
                end = (iteration_points * (4 + i))
                if i == 0:
                    anchored_test = int(end * 0.25)
                if i == (iter):
                    end += left_over_points
                data_split.append(data.iloc[start:end])
                date_range.append(data.index[start].strftime('%Y-%m-%d'))
                date_range.append(data.index[end-1].strftime('%Y-%m-%d'))
                iter_data.append([data.iloc[0:end-anchored_test],data.iloc[end-anchored_test:end]])
        example_dates = [datetime.datetime.strptime(date, '%Y-%m-%d') for date in date_range]

        plt.figure(figsize=(12, 6))
        bob = 0
        for i in range(0, len(example_dates), 2):
            width_total = example_dates[i+1] - example_dates[0]
            split = (len(data_split[bob])-anchored_test)/len(data_split[bob])
            width_blue = width_total * (split)
            width_red = width_total * (1-split)
            bob+=1
            plt.barh('Iteration {}'.format(i//2 + 1),
                    left=example_dates[i],
                    width=width_blue,
                    height=1,
                    color='skyblue',
                    edgecolor='skyblue')
            plt.barh('Iteration {}'.format(i//2 + 1),
                    left=example_dates[i] + width_blue,
                    width=width_red,
                    height=1,
                    color='pink',
                    edgecolor='pink')
        plt.gcf().autofmt_xdate()
        myFmt = mdates.DateFormatter('%Y-%m-%d')
        plt.gca().xaxis.set_major_formatter(myFmt)
        plt.xlabel('Date')
        plt.ylabel('Iteration')
        plt.title('Walk Forward Backtesting Iterations')
        plt.gca().invert_yaxis()
        plt.show()
        
        stats_list = []
        for i in range(0, iter):
            data = data_split[i]
            if (not isinstance(data.index, pd.DatetimeIndex) and
            not isinstance(data.index, pd.RangeIndex) and
            # Numeric index with most large numbers
            (data.index.is_numeric() and
             (data.index > pd.Timestamp('1975').timestamp()).mean() > .8)):
            
                try:
                    data.index = pd.to_datetime(data.index, infer_datetime_format=True)
                except ValueError:
                    pass

            if 'Volume' not in data:
                data['Volume'] = np.nan

            if len(data) == 0:
                raise ValueError('OHLC `data` is empty')
            if len(data.columns.intersection({'Open', 'High', 'Low', 'Close', 'Volume'})) != 5:
                raise ValueError("`data` must be a pandas.DataFrame with columns "
                                "'Open', 'High', 'Low', 'Close', and (optionally) 'Volume'")
            if data[['Open', 'High', 'Low', 'Close']].isnull().values.any():
                raise ValueError('Some OHLC values are missing (NaN). '
                                'Please strip those lines with `df.dropna()` or '
                                'fill them in with `df.interpolate()` or whatever.')
            if np.any(data['Close'] > self.s_cash):
                warnings.warn('Some prices are larger than initial cash value. Note that fractional '
                            'trading is not supported. If you want to trade Bitcoin, '
                            'increase initial cash, or trade μBTC or satoshis instead (GH-134).',
                            stacklevel=2)
            if not data.index.is_monotonic_increasing:
                warnings.warn('Data index is not sorted in ascending order. Sorting.',
                            stacklevel=2)
                data = data.sort_index()
            if not isinstance(data.index, pd.DatetimeIndex):
                warnings.warn('Data index is not datetime. Assuming simple periods, '
                            'but `pd.DateTimeIndex` is advised.',
                            stacklevel=2)

            self._data: pd.DataFrame = data
            self._broker = partial(
            _Broker, cash=self.s_cash, commission=self.s_commission, margin=self.s_margin,
            trade_on_close=self.s_trade_on_close, hedging=self.s_hedging,
            exclusive_orders=self.s_exclusive_orders, index=data.index,
            )

            
            training_data = iter_data[i][0]
            testing_data = iter_data[i][1]
            self = Backtest(training_data, strategy=self._strategy)
            stats = self.optimize(
                strategy_params_limit=strategy_params_limit, 
                maximize='Sharpe Ratio', 
            )
            training_stats = stats.transpose()
            stats_list.append(training_stats)
            testing_stats = self.runWalk(testing_data).transpose()
            stats_list.append(testing_stats)
            strategy_instance = stats['_strategy']
            current_param = strategy_instance._params
            #print(stats['_strategy'])
        pd.set_option('display.max_columns', None)
        pd.set_option('display.width', 1000) 
        pd.set_option('display.max_colwidth', None)
        stats_df = pd.DataFrame(stats_list)
        typeCol = ['Optimization' if i % 2 == 0 else 'Testing' for i in range(len(stats_df))]
        stats_df.insert(2, "Type", typeCol)
        print(stats_df)
        return None
    
<<<<<<< HEAD
    #add flag for Walk-Backwards
=======

>>>>>>> 6405afad
    def runWF(self, iter, strategy_params_limit) -> pd.Series:
        if not strategy_params_limit:
            raise ValueError('Need some strategy parameters to optimize')
        data = self._data.copy(deep=False)
        if len(data.index) < (iter * 4):
            raise ValueError('Need more historical data! (at least 4 per iteration)')

        split = 0.75
        bar = 4 + (iter - 1)
        data = self._data.copy(deep=False)
        total_points = len(data.index)
        iteration_points = int(total_points / bar)
        left_over_points = total_points % bar

        data_split = []
        date_range = []
        iter_data = []
        for i in range(0, iter):
            start = (iteration_points * i)
            end = start + (iteration_points * 4)
            if i == (iter):
                end += left_over_points
            data_split.append(data.iloc[start:end])
            date_range.append(data.index[start].strftime('%Y-%m-%d'))
            date_range.append(data.index[end-1].strftime('%Y-%m-%d'))
<<<<<<< HEAD
            training = int((end - start) * split) + start
            iter_data.append([data.iloc[start:training],data.iloc[training:end]])#this is where splitting training and testing
=======
>>>>>>> 6405afad
        example_dates = [datetime.datetime.strptime(date, '%Y-%m-%d') for date in date_range]

        
        plt.figure(figsize=(12, 6))
        for i in range(0, len(example_dates), 2):
<<<<<<< HEAD
=======
            # Calculate the width of the blue and red parts
>>>>>>> 6405afad
            width_total = example_dates[i+1] - example_dates[i]
            width_blue = width_total * (split)
            width_red = width_total * (1-split)
            plt.barh('Iteration {}'.format(i//2 + 1),
                    left=example_dates[i],
                    width=width_blue,
                    height=1,
                    color='skyblue',
                    edgecolor='skyblue')
            plt.barh('Iteration {}'.format(i//2 + 1),
                    left=example_dates[i] + width_blue,
                    width=width_red,
                    height=1,
                    color='pink',
                    edgecolor='pink')
        plt.gcf().autofmt_xdate()
        myFmt = mdates.DateFormatter('%Y-%m-%d')
        plt.gca().xaxis.set_major_formatter(myFmt)
        plt.xlabel('Date')
        plt.ylabel('Iteration')
        plt.title('Walk Forward Backtesting Iterations')
        plt.gca().invert_yaxis()
        plt.show()

<<<<<<< HEAD
        stats_list = []
        current_param = None
        for i in range(0, iter):
            training_data = iter_data[i][0] #training data (75%)
            testing_data = iter_data[i][1] #testing data (25%)
            #training part first 75%
            self = Backtest(training_data, strategy=self._strategy)
            stats = self.optimize(
                strategy_params_limit=strategy_params_limit, 
                maximize='Sharpe Ratio', 
            )
            training_stats = stats.transpose()
            stats_list.append(training_stats)
            #testing part last 25%
            testing_stats = self.runWalk(testing_data).transpose()
            stats_list.append(testing_stats)
            strategy_instance = stats['_strategy']
            current_param = strategy_instance._params
            #print(stats['_strategy'])
        pd.set_option('display.max_columns', None)
        pd.set_option('display.width', 1000) 
        pd.set_option('display.max_colwidth', None)
        stats_df = pd.DataFrame(stats_list)
        typeCol = ['Optimization' if i % 2 == 0 else 'Testing' for i in range(len(stats_df))]
        stats_df.insert(2, "Type", typeCol)
        print(stats_df)
=======
        #override the data and result, and iterate through run and plot
        results = []
        current_param = None
        for i in range(0, iter):
            data = data_split[i]
            results.append(self.runWalk(data))
            stats = self.optimize(
                strategy_params_limit=strategy_params_limit,  # Possible values
                maximize='Sharpe Ratio',  # Objective function to maximize
            )
            print("Walk Forward " + str(i + 1))
            print("Using parameters:" + str(self._strategy.n1)) # TODO: What is this?
            print(results[i])
            print("\n")
            strategy_instance = stats['_strategy']
            current_param = strategy_instance._params
            print("Optimization: " + str(stats['_strategy']))
        #self.plotWF(resultsWF=results, data_wf=data_split)
>>>>>>> 6405afad
        return None
    
    def runWalk(self, data) -> pd.Series:
        bt = Backtest(data, strategy=self._strategy)
        return bt.run()

    def run(self, **kwargs) -> pd.Series:
        data = _Data(self._data.copy(deep=False))
        broker: _Broker = self._broker(data=data)
        strategy: Strategy = self._strategy(broker, data, kwargs)

        strategy.init()
        data._update()  # Strategy.init might have changed/added to data.df

        # Indicators used in Strategy.next()
        indicator_attrs = {attr: indicator
                           for attr, indicator in strategy.__dict__.items()
                           if isinstance(indicator, _Indicator)}.items()

        # Skip first few candles where indicators are still "warming up"
        # +1 to have at least two entries available
        start = 1 + max((np.isnan(indicator.astype(float)).argmin(axis=-1).max()
                         for _, indicator in indicator_attrs), default=0)

        # Disable "invalid value encountered in ..." warnings. Comparison
        # np.nan >= 3 is not invalid; it's False.
        with np.errstate(invalid='ignore'):

            for i in range(start, len(self._data)):
                # Prepare data and indicators for `next` call
                data._set_length(i + 1)
                for attr, indicator in indicator_attrs:
                    # Slice indicator on the last dimension (case of 2d indicator)
                    setattr(strategy, attr, indicator[..., :i + 1])

                # Handle orders processing and broker stuff
                try:
                    broker.next()
                except _OutOfMoneyError:
                    break

                # Next tick, a moment before bar close
                strategy.next()
            else:
                # Close any remaining open trades so they produce some stats
                for trade in broker.trades:
                    trade.close()

                # Re-run broker one last time to handle orders placed in the last strategy
                # iteration. Use the same OHLC values as in the last broker iteration.
                if start < len(self._data):
                    try_(broker.next, exception=_OutOfMoneyError)

            # Set data back to full length
            # for future `indicator._opts['data'].index` calls to work
            data._set_length(len(self._data))

            equity = pd.Series(broker._equity).bfill().fillna(broker._cash).values
            self._results = compute_stats(
                trades=broker.closed_trades,
                equity=equity,
                ohlc_data=self._data,
                risk_free_rate=0.0,
                strategy_instance=strategy,
            )

        return self._results

    def optimize(
        self, *,
        maximize: Union[str, Callable[[pd.Series], float]] = 'SQN',
        method: str = 'grid',
        strategy_params_limit: Dict[str, Union[List[int], List[float]]] = None,
        return_optimization: bool = False,
        random_state: Optional[int] = None,
    ) -> Union[
        pd.Series,
        Tuple[pd.Series, pd.Series],
        Tuple[pd.Series, pd.Series, dict]
    ]:

        if not strategy_params_limit:
            raise ValueError('Need some strategy parameters to optimize')
        # maximize_key = None
        # if isinstance(maximize, str):
        #     maximize_key = str(maximize)
        #     stats = self._results if self._results is not None else self.run()
        #     if maximize not in stats:
        #         raise ValueError('`maximize`, if str, must match a key in pd.Series '
        #                          'result of backtest.run()')

        #     def maximize(stats: pd.Series, _key=maximize):
        #         return stats[_key]

        # elif not callable(maximize):
        #     raise TypeError('`maximize` must be str (a field of backtest.run() result '
        #                     'Series) or a function that accepts result Series '
        #                     'and returns a number; the higher the better')
        # assert callable(maximize), maximize

        # have_constraint = bool(constraint)
        # if constraint is None:

        #     def constraint(_):
        #         return True

        # elif not callable(constraint):
        #     raise TypeError("`constraint` must be a function that accepts a dict "
        #                     "of strategy parameters and returns a bool whether "
        #                     "the combination of parameters is admissible or not")
        # assert callable(constraint), constraint

        # if return_optimization and method != 'skopt':
        #     raise ValueError("return_optimization=True only valid if method='skopt'")

        # def _tuple(x):
        #     return x if isinstance(x, Sequence) and not isinstance(x, str) else (x,)

        # for k, v in kwargs.items():
        #     if len(_tuple(v)) == 0:
        #         raise ValueError(f"Optimization variable '{k}' is passed no "
        #                          f"optimization values: {k}={v}")

        def _optimize_genetic_algorithm():
            best_params = GeneticAlgorithm(strategy_params_limit).optimise(self)
            return self.run(**best_params)
        
        return _optimize_genetic_algorithm()

    @staticmethod
    def _mp_task(backtest_uuid, batch_index):
        bt, param_batches, maximize_func = Backtest._mp_backtests[backtest_uuid]
        return batch_index, [maximize_func(stats) if stats['# Trades'] else np.nan
                             for stats in (bt.run(**params)
                                           for params in param_batches[batch_index])]

    _mp_backtests: Dict[float, Tuple['Backtest', List, Callable]] = {}

    def plot(self, *, results: pd.Series = None, filename=None, plot_width=None,
             plot_equity=True, plot_return=False, plot_pl=True,
             plot_volume=True, plot_drawdown=False, plot_trades=True,
             smooth_equity=False, relative_equity=True,
             superimpose: Union[bool, str] = True,
             resample=True, reverse_indicators=False,
             show_legend=True, open_browser=True):
        
        if results is None:
            if self._results is None:
                raise RuntimeError('First issue `backtest.run()` to obtain results.')
            results = self._results

        return plot(
            results=results,
            df=self._data,
            indicators=results._strategy._indicators,
            filename=filename,
            plot_width=plot_width,
            plot_equity=plot_equity,
            plot_return=plot_return,
            plot_pl=plot_pl,
            plot_volume=plot_volume,
            plot_drawdown=plot_drawdown,
            plot_trades=plot_trades,
            smooth_equity=smooth_equity,
            relative_equity=relative_equity,
            superimpose=superimpose,
            resample=resample,
            reverse_indicators=reverse_indicators,
            show_legend=show_legend,
            open_browser=open_browser)

    def plotOne(self, *, results, data_wf, filename=None, plot_width=None,
             plot_equity=True, plot_return=False, plot_pl=True,
             plot_volume=True, plot_drawdown=False, plot_trades=True,
             smooth_equity=False, relative_equity=True,
             superimpose: Union[bool, str] = True,
             resample=True, reverse_indicators=False,
             show_legend=True, open_browser=True):
        
        if results is None:
            if self._results is None:
                raise RuntimeError('First issue `backtest.run()` to obtain results.')
            results = self._results

        return plot(
            results=results,
            df=data_wf,
            indicators=results._strategy._indicators,
            filename=filename,
            plot_width=plot_width,
            plot_equity=plot_equity,
            plot_return=plot_return,
            plot_pl=plot_pl,
            plot_volume=plot_volume,
            plot_drawdown=plot_drawdown,
            plot_trades=plot_trades,
            smooth_equity=smooth_equity,
            relative_equity=relative_equity,
            superimpose=superimpose,
            resample=resample,
            reverse_indicators=reverse_indicators,
            show_legend=show_legend,
            open_browser=open_browser)

    def plotWF(self, *, resultsWF, data_wf,filename=None, plot_width=None,
             plot_equity=True, plot_return=False, plot_pl=True,
             plot_volume=True, plot_drawdown=False, plot_trades=True,
             smooth_equity=False, relative_equity=True,
             superimpose: Union[bool, str] = True,
             resample=True, reverse_indicators=False,
             show_legend=True, open_browser=True):

        plot_objects = []
        
        for resulter, data in zip(resultsWF, data_wf):
            p = self.plotOne(results=resulter, data_wf=data)
            plot_objects.append(p)
        output_file("combined_WF_plots.html")
        layout = column(*plot_objects)  # Arrange plots vertically. Use gridplot for more complex layouts.
        save(layout)
        
    def event_bias_analysis(self):
        # mock data
        self.data[0] = pd.DataFrame({
            'Date': pd.date_range(start='2020-01-01', periods=365, freq='D'),
            'Close': np.cumsum(np.random.normal(0, 1, 365)) + 100  # Starting price at 100
        })
        vix_data = pd.DataFrame({
            'Date': pd.date_range(start='2020-01-01', periods=365, freq='D'),
            'Close': np.cumsum(np.random.normal(0, 1, 365)) + 20  # Starting price at 20
        })
        # trade_data = pd.DataFrame({
        #     'Date': pd.date_range(start='2020-01-01', periods=365, freq='D'),
        #     'Returns': np.random.normal(-1, 1, 365)
        # })

        try:
            self.local_outlier_factor()
            self.vix_rsi(vix_data)
            #self.outlier_analysis(trade_data) # to confirm how the trade_data is passed
            #print(self.data[0])
        except Exception as e:
            print(e)

    def outlier_analysis(self, trade_data, visualise = False):
        """ Removes outliers from trade data """
        # Calculate squared differences of returns from the mean, quartiles and IQR for the squared differences
        trade_data['Squared_Diff'] = (trade_data['Returns'] - trade_data['Returns'].mean()) ** 2
        Q1 = trade_data['Squared_Diff'].quantile(0.25)
        Q3 = trade_data['Squared_Diff'].quantile(0.75)
        IQR = Q3 - Q1

        # Define potential outliers based on thresholds
        threshold_iqr = 3 * IQR
        threshold_top_percentile = trade_data['Squared_Diff'].quantile(0.90)

        # Identify outliers based on the IQR criterion and top percentile criterion
        outliers_iqr = trade_data[(trade_data['Squared_Diff'] - trade_data['Squared_Diff'].mean()).abs() > threshold_iqr]
        outliers_top_percentile = trade_data[trade_data['Squared_Diff'] > threshold_top_percentile]
        if visualise:
            plt.figure(figsize=(12, 6))
            plt.plot(trade_data['Date'], trade_data['Squared_Diff'], label='Squared Differences', color='b')
            plt.scatter(outliers_top_percentile['Date'], outliers_top_percentile['Squared_Diff'], label='Outliers (Top Percentile)', color='g', marker='o')
            plt.scatter(outliers_iqr['Date'], outliers_iqr['Squared_Diff'], label='Outliers (IQR)', color='r', marker='x')
            plt.xlabel('Date')
            plt.ylabel('Squared Differences')
            plt.title('Outlier Analysis of Squared Differences')
            plt.legend()
            plt.show()

        # Remove identified outliers
        drop_indices = set(outliers_iqr.index.tolist() + outliers_top_percentile.index.tolist())
        trade_data = trade_data.drop(drop_indices)

    def local_outlier_factor(self, visualise = False):
        """ Removes outliers from price data via LOF """
        # pct change and mvg of quarter
        p_data = self.data[0]
        p_data['P_Change'] = p_data['Close'].pct_change() * 100
        p_data['MA64'] =  p_data['P_Change'].rolling(window=64).mean()
        p_data['Sq_Diff'] = abs(p_data['P_Change'] - p_data['MA64'])
        p_data = p_data.dropna()

        features = p_data[['P_Change', 'Sq_Diff']]
        lof = LocalOutlierFactor(n_neighbors=20)
        lof_scores = lof.fit_predict(features)

        # Create a Series of outlier labels (-1 for outliers, 1 for inliers)
        labels = pd.Series(lof_scores, index=p_data.index)
        inliers = ((abs(p_data['P_Change']) < 2) & (labels == 1))
        if visualise:
            plt.figure(figsize=(12, 6))
            plt.scatter(p_data['Date'], p_data['Close'], c=inliers, cmap='coolwarm', s=30)
            plt.xlabel('Date')
            plt.ylabel('Close Price')
            plt.title('Outlier Detection using LOF')
            plt.colorbar(label='Outlier Score')
            plt.show()

        # Remove identified outliers
        self.data[0] = p_data[inliers]

    def vix_rsi(self, vix_data, overbought_threshold=70, oversold_threshold=30, rsi_window=14):
        """ Removes outliers from price data via VIX RSI """
        # Calculate RSI for the VIX data using ta library
        p_data = self.data[0]
        vix_data['VIX_RSI'] = RSIIndicator(close=vix_data['Close'], window=rsi_window).rsi()
        vix_data.drop('Close', axis=1, inplace=True)

        # Merge both price and vix data, then filter based on thresholds
        p_data = pd.merge(p_data, vix_data, on='Date', how='inner')
        self.data[0] = p_data[(p_data['VIX_RSI'] <= overbought_threshold) & (p_data['VIX_RSI'] >= oversold_threshold)]


class Order:
    """
    Place new orders through `Strategy.buy()` and `Strategy.sell()`.
    Query existing orders through `Strategy.orders`.

    When an order is executed or [filled], it results in a `Trade`.

    If you wish to modify aspects of a placed but not yet filled order,
    cancel it and place a new one instead.

    All placed orders are [Good 'Til Canceled].

    [filled]: https://www.investopedia.com/terms/f/fill.asp
    [Good 'Til Canceled]: https://www.investopedia.com/terms/g/gtc.asp
    """
    def __init__(self, broker: '_Broker',
                 size: float,
                 limit_price: Optional[float] = None,
                 stop_price: Optional[float] = None,
                 sl_price: Optional[float] = None,
                 tp_price: Optional[float] = None,
                 parent_trade: Optional['Trade'] = None,
                 tag: object = None):
        self.__broker = broker
        assert size != 0
        self.__size = size
        self.__limit_price = limit_price
        self.__stop_price = stop_price
        self.__sl_price = sl_price
        self.__tp_price = tp_price
        self.__parent_trade = parent_trade
        self.__tag = tag

    def _replace(self, **kwargs):
        for k, v in kwargs.items():
            setattr(self, f'_{self.__class__.__qualname__}__{k}', v)
        return self

    def __repr__(self):
        return '<Order {}>'.format(', '.join(f'{param}={round(value, 5)}'
                                             for param, value in (
                                                 ('size', self.__size),
                                                 ('limit', self.__limit_price),
                                                 ('stop', self.__stop_price),
                                                 ('sl', self.__sl_price),
                                                 ('tp', self.__tp_price),
                                                 ('contingent', self.is_contingent),
                                                 ('tag', self.__tag),
                                             ) if value is not None))

    def cancel(self):
        """Cancel the order."""
        self.__broker.orders.remove(self)
        trade = self.__parent_trade
        if trade:
            if self is trade._sl_order:
                trade._replace(sl_order=None)
            elif self is trade._tp_order:
                trade._replace(tp_order=None)
            else:
                # XXX: https://github.com/kernc/backtesting.py/issues/251#issuecomment-835634984 ???
                assert False

    # Fields getters

    @property
    def size(self) -> float:
        """
        Order size (negative for short orders).

        If size is a value between 0 and 1, it is interpreted as a fraction of current
        available liquidity (cash plus `Position.pl` minus used margin).
        A value greater than or equal to 1 indicates an absolute number of units.
        """
        return self.__size

    @property
    def limit(self) -> Optional[float]:
        """
        Order limit price for [limit orders], or None for [market orders],
        which are filled at next available price.

        [limit orders]: https://www.investopedia.com/terms/l/limitorder.asp
        [market orders]: https://www.investopedia.com/terms/m/marketorder.asp
        """
        return self.__limit_price

    @property
    def stop(self) -> Optional[float]:
        """
        Order stop price for [stop-limit/stop-market][_] order,
        otherwise None if no stop was set, or the stop price has already been hit.

        [_]: https://www.investopedia.com/terms/s/stoporder.asp
        """
        return self.__stop_price

    @property
    def sl(self) -> Optional[float]:
        """
        A stop-loss price at which, if set, a new contingent stop-market order
        will be placed upon the `Trade` following this order's execution.
        See also `Trade.sl`.
        """
        return self.__sl_price

    @property
    def tp(self) -> Optional[float]:
        """
        A take-profit price at which, if set, a new contingent limit order
        will be placed upon the `Trade` following this order's execution.
        See also `Trade.tp`.
        """
        return self.__tp_price

    @property
    def parent_trade(self):
        return self.__parent_trade

    @property
    def tag(self):
        """
        Arbitrary value (such as a string) which, if set, enables tracking
        of this order and the associated `Trade` (see `Trade.tag`).
        """
        return self.__tag

    __pdoc__['Order.parent_trade'] = False

    # Extra properties

    @property
    def is_long(self):
        """True if the order is long (order size is positive)."""
        return self.__size > 0

    @property
    def is_short(self):
        """True if the order is short (order size is negative)."""
        return self.__size < 0

    @property
    def is_contingent(self):
        """
        True for [contingent] orders, i.e. [OCO] stop-loss and take-profit bracket orders
        placed upon an active trade. Remaining contingent orders are canceled when
        their parent `Trade` is closed.

        You can modify contingent orders through `Trade.sl` and `Trade.tp`.

        [contingent]: https://www.investopedia.com/terms/c/contingentorder.asp
        [OCO]: https://www.investopedia.com/terms/o/oco.asp
        """
        return bool(self.__parent_trade)


class Trade:
    """
    When an `Order` is filled, it results in an active `Trade`.
    Find active trades in `Strategy.trades` and closed, settled trades in `Strategy.closed_trades`.
    """
    def __init__(self, broker: '_Broker', size: int, entry_price: float, entry_bar, tag):
        self.__broker = broker
        self.__size = size
        self.__entry_price = entry_price
        self.__exit_price: Optional[float] = None
        self.__entry_bar: int = entry_bar
        self.__exit_bar: Optional[int] = None
        self.__sl_order: Optional[Order] = None
        self.__tp_order: Optional[Order] = None
        self.__tag = tag

    def __repr__(self):
        return f'<Trade size={self.__size} time={self.__entry_bar}-{self.__exit_bar or ""} ' \
               f'price={self.__entry_price}-{self.__exit_price or ""} pl={self.pl:.0f}' \
               f'{" tag="+str(self.__tag) if self.__tag is not None else ""}>'

    def _replace(self, **kwargs):
        for k, v in kwargs.items():
            setattr(self, f'_{self.__class__.__qualname__}__{k}', v)
        return self

    def _copy(self, **kwargs):
        return copy(self)._replace(**kwargs)

    def close(self, portion: float = 1.):
        """Place new `Order` to close `portion` of the trade at next market price."""
        assert 0 < portion <= 1, "portion must be a fraction between 0 and 1"
        size = copysign(max(1, round(abs(self.__size) * portion)), -self.__size)
        order = Order(self.__broker, size, parent_trade=self, tag=self.__tag)
        self.__broker.orders.insert(0, order)

    # Fields getters

    @property
    def size(self):
        """Trade size (volume; negative for short trades)."""
        return self.__size

    @property
    def entry_price(self) -> float:
        """Trade entry price."""
        return self.__entry_price

    @property
    def exit_price(self) -> Optional[float]:
        """Trade exit price (or None if the trade is still active)."""
        return self.__exit_price

    @property
    def entry_bar(self) -> int:
        """Candlestick bar index of when the trade was entered."""
        return self.__entry_bar

    @property
    def exit_bar(self) -> Optional[int]:
        """
        Candlestick bar index of when the trade was exited
        (or None if the trade is still active).
        """
        return self.__exit_bar

    @property
    def tag(self):
        """
        A tag value inherited from the `Order` that opened
        this trade.

        This can be used to track trades and apply conditional
        logic / subgroup analysis.

        See also `Order.tag`.
        """
        return self.__tag

    @property
    def _sl_order(self):
        return self.__sl_order

    @property
    def _tp_order(self):
        return self.__tp_order

    # Extra properties

    @property
    def entry_time(self) -> Union[pd.Timestamp, int]:
        """Datetime of when the trade was entered."""
        return self.__broker._data.index[self.__entry_bar]

    @property
    def exit_time(self) -> Optional[Union[pd.Timestamp, int]]:
        """Datetime of when the trade was exited."""
        if self.__exit_bar is None:
            return None
        return self.__broker._data.index[self.__exit_bar]

    @property
    def is_long(self):
        """True if the trade is long (trade size is positive)."""
        return self.__size > 0

    @property
    def is_short(self):
        """True if the trade is short (trade size is negative)."""
        return not self.is_long

    @property
    def pl(self):
        """Trade profit (positive) or loss (negative) in cash units."""
        price = self.__exit_price or self.__broker.last_price
        return self.__size * (price - self.__entry_price)

    @property
    def pl_pct(self):
        """Trade profit (positive) or loss (negative) in percent."""
        price = self.__exit_price or self.__broker.last_price
        return copysign(1, self.__size) * (price / self.__entry_price - 1)

    @property
    def value(self):
        """Trade total value in cash (volume × price)."""
        price = self.__exit_price or self.__broker.last_price
        return abs(self.__size) * price

    # SL/TP management API

    @property
    def sl(self):
        """
        Stop-loss price at which to close the trade.

        This variable is writable. By assigning it a new price value,
        you create or modify the existing SL order.
        By assigning it `None`, you cancel it.
        """
        return self.__sl_order and self.__sl_order.stop

    @sl.setter
    def sl(self, price: float):
        self.__set_contingent('sl', price)

    @property
    def tp(self):
        """
        Take-profit price at which to close the trade.

        This property is writable. By assigning it a new price value,
        you create or modify the existing TP order.
        By assigning it `None`, you cancel it.
        """
        return self.__tp_order and self.__tp_order.limit

    @tp.setter
    def tp(self, price: float):
        self.__set_contingent('tp', price)

    def __set_contingent(self, type, price):
        assert type in ('sl', 'tp')
        assert price is None or 0 < price < np.inf
        attr = f'_{self.__class__.__qualname__}__{type}_order'
        order: Order = getattr(self, attr)
        if order:
            order.cancel()
        if price:
            kwargs = {'stop': price} if type == 'sl' else {'limit': price}
            order = self.__broker.new_order(-self.size, trade=self, tag=self.tag, **kwargs)
            setattr(self, attr, order)


class Position:
    """
    Currently held asset position, available as
    `backtesting.backtesting.Strategy.position` within
    `backtesting.backtesting.Strategy.next`.
    Can be used in boolean contexts, e.g.

        if self.position:
            ...  # we have a position, either long or short
    """
    def __init__(self, broker: '_Broker'):
        self.__broker = broker

    def __bool__(self):
        return self.size != 0

    @property
    def size(self) -> float:
        """Position size in units of asset. Negative if position is short."""
        return sum(trade.size for trade in self.__broker.trades)

    @property
    def pl(self) -> float:
        """Profit (positive) or loss (negative) of the current position in cash units."""
        return sum(trade.pl for trade in self.__broker.trades)

    @property
    def pl_pct(self) -> float:
        """Profit (positive) or loss (negative) of the current position in percent."""
        weights = np.abs([trade.size for trade in self.__broker.trades])
        weights = weights / weights.sum()
        pl_pcts = np.array([trade.pl_pct for trade in self.__broker.trades])
        return (pl_pcts * weights).sum()

    @property
    def is_long(self) -> bool:
        """True if the position is long (position size is positive)."""
        return self.size > 0

    @property
    def is_short(self) -> bool:
        """True if the position is short (position size is negative)."""
        return self.size < 0

    def close(self, portion: float = 1.):
        """
        Close portion of position by closing `portion` of each active trade. See `Trade.close`.
        """
        for trade in self.__broker.trades:
            trade.close(portion)

    def __repr__(self):
        return f'<Position: {self.size} ({len(self.__broker.trades)} trades)>'


class _Broker:
    def __init__(self, *, data, cash, commission, margin,
                 trade_on_close, hedging, exclusive_orders, index):
        assert 0 < cash, f"cash should be >0, is {cash}"
        assert -.1 <= commission < .1, \
            ("commission should be between -10% "
             f"(e.g. market-maker's rebates) and 10% (fees), is {commission}")
        assert 0 < margin <= 1, f"margin should be between 0 and 1, is {margin}"
        self._data: _Data = data
        self._cash = cash
        self._commission = commission
        self._leverage = 1 / margin
        self._trade_on_close = trade_on_close
        self._hedging = hedging
        self._exclusive_orders = exclusive_orders

        self._equity = np.tile(np.nan, len(index))
        self.orders: List[Order] = []
        self.trades: List[Trade] = []
        self.position = Position(self)
        self.closed_trades: List[Trade] = []

    def __repr__(self):
        return f'<Broker: {self._cash:.0f}{self.position.pl:+.1f} ({len(self.trades)} trades)>'

    def new_order(self,
                  size: float,
                  limit: Optional[float] = None,
                  stop: Optional[float] = None,
                  sl: Optional[float] = None,
                  tp: Optional[float] = None,
                  tag: object = None,
                  *,
                  trade: Optional[Trade] = None):
        """
        Argument size indicates whether the order is long or short
        """
        size = float(size)
        stop = stop and float(stop)
        limit = limit and float(limit)
        sl = sl and float(sl)
        tp = tp and float(tp)

        is_long = size > 0
        adjusted_price = self._adjusted_price(size)

        if is_long:
            if not (sl or -np.inf) < (limit or stop or adjusted_price) < (tp or np.inf):
                raise ValueError(
                    "Long orders require: "
                    f"SL ({sl}) < LIMIT ({limit or stop or adjusted_price}) < TP ({tp})")
        else:
            if not (tp or -np.inf) < (limit or stop or adjusted_price) < (sl or np.inf):
                raise ValueError(
                    "Short orders require: "
                    f"TP ({tp}) < LIMIT ({limit or stop or adjusted_price}) < SL ({sl})")

        order = Order(self, size, limit, stop, sl, tp, trade, tag)
        # Put the new order in the order queue,
        # inserting SL/TP/trade-closing orders in-front
        if trade:
            self.orders.insert(0, order)
        else:
            # If exclusive orders (each new order auto-closes previous orders/position),
            # cancel all non-contingent orders and close all open trades beforehand
            if self._exclusive_orders:
                for o in self.orders:
                    if not o.is_contingent:
                        o.cancel()
                for t in self.trades:
                    t.close()

            self.orders.append(order)

        return order

    @property
    def last_price(self) -> float:
        """ Price at the last (current) close. """
        return self._data.Close[-1]

    def _adjusted_price(self, size=None, price=None) -> float:
        """
        Long/short `price`, adjusted for commisions.
        In long positions, the adjusted price is a fraction higher, and vice versa.
        """
        return (price or self.last_price) * (1 + copysign(self._commission, size))

    @property
    def equity(self) -> float:
        return self._cash + sum(trade.pl for trade in self.trades)

    @property
    def margin_available(self) -> float:
        # From https://github.com/QuantConnect/Lean/pull/3768
        margin_used = sum(trade.value / self._leverage for trade in self.trades)
        return max(0, self.equity - margin_used)

    def next(self):
        i = self._i = len(self._data) - 1
        self._process_orders()

        # Log account equity for the equity curve
        equity = self.equity
        self._equity[i] = equity

        # If equity is negative, set all to 0 and stop the simulation
        if equity <= 0:
            assert self.margin_available <= 0
            for trade in self.trades:
                self._close_trade(trade, self._data.Close[-1], i)
            self._cash = 0
            self._equity[i:] = 0
            raise _OutOfMoneyError

    def _process_orders(self):
        data = self._data
        open, high, low = data.Open[-1], data.High[-1], data.Low[-1]
        prev_close = data.Close[-2]
        reprocess_orders = False

        # Process orders
        for order in list(self.orders):  # type: Order

            # Related SL/TP order was already removed
            if order not in self.orders:
                continue

            # Check if stop condition was hit
            stop_price = order.stop
            if stop_price:
                is_stop_hit = ((high > stop_price) if order.is_long else (low < stop_price))
                if not is_stop_hit:
                    continue

                # > When the stop price is reached, a stop order becomes a market/limit order.
                # https://www.sec.gov/fast-answers/answersstopordhtm.html
                order._replace(stop_price=None)

            # Determine purchase price.
            # Check if limit order can be filled.
            if order.limit:
                is_limit_hit = low < order.limit if order.is_long else high > order.limit
                # When stop and limit are hit within the same bar, we pessimistically
                # assume limit was hit before the stop (i.e. "before it counts")
                is_limit_hit_before_stop = (is_limit_hit and
                                            (order.limit < (stop_price or -np.inf)
                                             if order.is_long
                                             else order.limit > (stop_price or np.inf)))
                if not is_limit_hit or is_limit_hit_before_stop:
                    continue

                # stop_price, if set, was hit within this bar
                price = (min(stop_price or open, order.limit)
                         if order.is_long else
                         max(stop_price or open, order.limit))
            else:
                # Market-if-touched / market order
                price = prev_close if self._trade_on_close else open
                price = (max(price, stop_price or -np.inf)
                         if order.is_long else
                         min(price, stop_price or np.inf))

            # Determine entry/exit bar index
            is_market_order = not order.limit and not stop_price
            time_index = (self._i - 1) if is_market_order and self._trade_on_close else self._i

            # If order is a SL/TP order, it should close an existing trade it was contingent upon
            if order.parent_trade:
                trade = order.parent_trade
                _prev_size = trade.size
                # If order.size is "greater" than trade.size, this order is a trade.close()
                # order and part of the trade was already closed beforehand
                size = copysign(min(abs(_prev_size), abs(order.size)), order.size)
                # If this trade isn't already closed (e.g. on multiple `trade.close(.5)` calls)
                if trade in self.trades:
                    self._reduce_trade(trade, price, size, time_index)
                    assert order.size != -_prev_size or trade not in self.trades
                if order in (trade._sl_order,
                             trade._tp_order):
                    assert order.size == -trade.size
                    assert order not in self.orders  # Removed when trade was closed
                else:
                    # It's a trade.close() order, now done
                    assert abs(_prev_size) >= abs(size) >= 1
                    self.orders.remove(order)
                continue

            # Else this is a stand-alone trade

            # Adjust price to include commission (or bid-ask spread).
            # In long positions, the adjusted price is a fraction higher, and vice versa.
            adjusted_price = self._adjusted_price(order.size, price)

            # If order size was specified proportionally,
            # precompute true size in units, accounting for margin and spread/commissions
            size = order.size
            if -1 < size < 1:
                size = copysign(int((self.margin_available * self._leverage * abs(size))
                                    // adjusted_price), size)
                # Not enough cash/margin even for a single unit
                if not size:
                    self.orders.remove(order)
                    continue
            assert size == round(size)
            need_size = int(size)

            if not self._hedging:
                # Fill position by FIFO closing/reducing existing opposite-facing trades.
                # Existing trades are closed at unadjusted price, because the adjustment
                # was already made when buying.
                for trade in list(self.trades):
                    if trade.is_long == order.is_long:
                        continue
                    assert trade.size * order.size < 0

                    # Order size greater than this opposite-directed existing trade,
                    # so it will be closed completely
                    if abs(need_size) >= abs(trade.size):
                        self._close_trade(trade, price, time_index)
                        need_size += trade.size
                    else:
                        # The existing trade is larger than the new order,
                        # so it will only be closed partially
                        self._reduce_trade(trade, price, need_size, time_index)
                        need_size = 0

                    if not need_size:
                        break

            # If we don't have enough liquidity to cover for the order, cancel it
            if abs(need_size) * adjusted_price > self.margin_available * self._leverage:
                self.orders.remove(order)
                continue

            # Open a new trade
            if need_size:
                self._open_trade(adjusted_price,
                                 need_size,
                                 order.sl,
                                 order.tp,
                                 time_index,
                                 order.tag)

                # We need to reprocess the SL/TP orders newly added to the queue.
                # This allows e.g. SL hitting in the same bar the order was open.
                # See https://github.com/kernc/backtesting.py/issues/119
                if order.sl or order.tp:
                    if is_market_order:
                        reprocess_orders = True
                    elif (low <= (order.sl or -np.inf) <= high or
                          low <= (order.tp or -np.inf) <= high):
                        warnings.warn(
                            f"({data.index[-1]}) A contingent SL/TP order would execute in the "
                            "same bar its parent stop/limit order was turned into a trade. "
                            "Since we can't assert the precise intra-candle "
                            "price movement, the affected SL/TP order will instead be executed on "
                            "the next (matching) price/bar, making the result (of this trade) "
                            "somewhat dubious. "
                            "See https://github.com/kernc/backtesting.py/issues/119",
                            UserWarning)

            # Order processed
            self.orders.remove(order)

        if reprocess_orders:
            self._process_orders()

    def _reduce_trade(self, trade: Trade, price: float, size: float, time_index: int):
        assert trade.size * size < 0
        assert abs(trade.size) >= abs(size)

        size_left = trade.size + size
        assert size_left * trade.size >= 0
        if not size_left:
            close_trade = trade
        else:
            # Reduce existing trade ...
            trade._replace(size=size_left)
            if trade._sl_order:
                trade._sl_order._replace(size=-trade.size)
            if trade._tp_order:
                trade._tp_order._replace(size=-trade.size)

            # ... by closing a reduced copy of it
            close_trade = trade._copy(size=-size, sl_order=None, tp_order=None)
            self.trades.append(close_trade)

        self._close_trade(close_trade, price, time_index)

    def _close_trade(self, trade: Trade, price: float, time_index: int):
        self.trades.remove(trade)
        if trade._sl_order:
            self.orders.remove(trade._sl_order)
        if trade._tp_order:
            self.orders.remove(trade._tp_order)

        self.closed_trades.append(trade._replace(exit_price=price, exit_bar=time_index))
        self._cash += trade.pl

    def _open_trade(self, price: float, size: int,
                    sl: Optional[float], tp: Optional[float], time_index: int, tag):
        trade = Trade(self, size, price, time_index, tag)
        self.trades.append(trade)
        # Create SL/TP (bracket) orders.
        # Make sure SL order is created first so it gets adversarially processed before TP order
        # in case of an ambiguous tie (both hit within a single bar).
        # Note, sl/tp orders are inserted at the front of the list, thus order reversed.
        if tp:
            trade.tp = tp
        if sl:
            trade.sl = sl


class _OutOfMoneyError(Exception):
    pass

class GeneticAlgorithm:
    population_size = 10
    
    def __init__(self, genome_sample: dict) -> None:
        self.genome_sample = genome_sample
    
    def create_population(self, population_size):
        """ Create population of strategy parameters """
        return [self.generate_genome() for _ in range(population_size)]
    
    def generate_genome(self):
        """ Generates strategy parameters """
        genome = []
        for param in list(self.genome_sample.keys()):
            min_val, max_val = self.genome_sample[param]
            param_value = self.generate_randint(min_val, max_val)
            genome.append((param, param_value))
        return genome
    
    def mutate(self, genome):
        """ Mutates genome by randomly changing one parameter """
        mutated_genome = genome.copy()
        # Randomly select a parameter and mutate its value
        param_index = random.randint(0, len(mutated_genome) - 1)
        param_name, param_value = mutated_genome[param_index]
        min_val, max_val = self.genome_sample[param_name]
        mutated_value = self.generate_randint(min_val, max_val)
        mutated_genome[param_index] = (param_name, mutated_value)
        return mutated_genome

    def breed(self, genome_a, genome_b):
        """ Breeds offspring from two parent genomes """
        child_genome = []
        for (param_name_a, param_value_a), (param_name_b, param_value_b) in zip(genome_a, genome_b):
            # Randomly choose parameter from parent A or B
            child_param_name = param_name_a if random.random() < 0.5 else param_name_b
            child_param_value = param_value_a if random.random() < 0.5 else param_value_b
            child_genome.append((child_param_name, child_param_value))
        return child_genome
    
    def calculate_fitness(self, backtest: Backtest, genome: [int]) -> int:
        """ Evaluates the trading strategy """
        params = {param_name: param_value for param_name, param_value in genome}
        result = backtest.run(**params)
        
        # TODO do calculation with the stats for the fitness. Direction will be given by researcher
        
        return 1_000
    
    def optimise(self, backtest: Backtest) -> [int]:
        """ Entry point to optimise backtest. Returns the best parameter genome """
        # Example
        TERMINATION_FITNESS_THRESHOLD = 10_000
        MUTATION_RATE = 0.1

        # LIMIT GENERATIONS
        MAXIMUM_GENERATION = 10

        # backtest.reset()
        population = self.create_population(self.population_size)

        found = False
        generation = 0
        while not found and generation < MAXIMUM_GENERATION:
            # Calculate fitness for each genome in the population
            fitness_scores = [self.calculate_fitness(backtest, genome) for genome in population]
            # Find the index of the best genome in the population
            best_genome_index = fitness_scores.index(max(fitness_scores))
            best_genome = population[best_genome_index]
        
            # Check if the best genome satisfies the termination condition
            if max(fitness_scores) >= TERMINATION_FITNESS_THRESHOLD:
                found = True
                break
            
            # Perform selection, crossover, and mutation to create new generation
            new_generation = []
            # Elitism: keep the best 10% of the population
            elite_count = int(0.1 * self.population_size)
            # Gets the indeces of the highest fitness scores
            elites = sorted(range(len(fitness_scores)), key=lambda k: fitness_scores[k])[-elite_count:]

            # Add elites to the new generation
            new_generation.extend([population[i] for i in elites])
            
            for _ in range(self.population_size - elite_count):
                parent_a = random.choice(population)
                parent_b = random.choice(population)
                child_genome = self.breed(parent_a, parent_b)
                if random.random() < MUTATION_RATE:
                    child_genome = self.mutate(child_genome)
                new_generation.append(child_genome)
        
            population = new_generation
            generation += 1
    
        formatted_best_genome = {param_name: param_value for param_name, param_value in best_genome}
        return formatted_best_genome
    
    def generate_randint(self, min, max) -> int:
        """ Generates random parameters """
        return random.randint(min, max)<|MERGE_RESOLUTION|>--- conflicted
+++ resolved
@@ -526,11 +526,7 @@
         print(stats_df)
         return None
     
-<<<<<<< HEAD
     #add flag for Walk-Backwards
-=======
-
->>>>>>> 6405afad
     def runWF(self, iter, strategy_params_limit) -> pd.Series:
         if not strategy_params_limit:
             raise ValueError('Need some strategy parameters to optimize')
@@ -556,20 +552,12 @@
             data_split.append(data.iloc[start:end])
             date_range.append(data.index[start].strftime('%Y-%m-%d'))
             date_range.append(data.index[end-1].strftime('%Y-%m-%d'))
-<<<<<<< HEAD
             training = int((end - start) * split) + start
             iter_data.append([data.iloc[start:training],data.iloc[training:end]])#this is where splitting training and testing
-=======
->>>>>>> 6405afad
-        example_dates = [datetime.datetime.strptime(date, '%Y-%m-%d') for date in date_range]
 
         
         plt.figure(figsize=(12, 6))
         for i in range(0, len(example_dates), 2):
-<<<<<<< HEAD
-=======
-            # Calculate the width of the blue and red parts
->>>>>>> 6405afad
             width_total = example_dates[i+1] - example_dates[i]
             width_blue = width_total * (split)
             width_red = width_total * (1-split)
@@ -594,7 +582,6 @@
         plt.gca().invert_yaxis()
         plt.show()
 
-<<<<<<< HEAD
         stats_list = []
         current_param = None
         for i in range(0, iter):
@@ -621,26 +608,6 @@
         typeCol = ['Optimization' if i % 2 == 0 else 'Testing' for i in range(len(stats_df))]
         stats_df.insert(2, "Type", typeCol)
         print(stats_df)
-=======
-        #override the data and result, and iterate through run and plot
-        results = []
-        current_param = None
-        for i in range(0, iter):
-            data = data_split[i]
-            results.append(self.runWalk(data))
-            stats = self.optimize(
-                strategy_params_limit=strategy_params_limit,  # Possible values
-                maximize='Sharpe Ratio',  # Objective function to maximize
-            )
-            print("Walk Forward " + str(i + 1))
-            print("Using parameters:" + str(self._strategy.n1)) # TODO: What is this?
-            print(results[i])
-            print("\n")
-            strategy_instance = stats['_strategy']
-            current_param = strategy_instance._params
-            print("Optimization: " + str(stats['_strategy']))
-        #self.plotWF(resultsWF=results, data_wf=data_split)
->>>>>>> 6405afad
         return None
     
     def runWalk(self, data) -> pd.Series:
